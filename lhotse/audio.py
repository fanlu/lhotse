import os
import warnings
from dataclasses import asdict, dataclass
from io import BytesIO
from pathlib import Path
from subprocess import PIPE, run
from typing import Callable, Dict, Iterable, List, Optional, Union

# Workaround for SoundFile (librosa dep) raising exception when a native library, libsndfile1, is not installed.
# Read-the-docs does not allow to modify the Docker containers used to build documentation...
if not os.environ.get('READTHEDOCS', False):
    with warnings.catch_warnings():
        warnings.simplefilter('ignore')
        import librosa
import numpy as np

<<<<<<< HEAD
from lhotse.utils import Pathlike, Decibels, SetContainingAnything, Seconds, load_yaml, save_to_yaml
=======
from lhotse.utils import Pathlike, Seconds, SetContainingAnything, load_yaml, save_to_yaml
>>>>>>> 7b9cf3e8

Channels = Union[int, List[int]]


# TODO: document the dataclasses like this:
# https://stackoverflow.com/a/3051356/5285891


@dataclass
class AudioSource:
    """
    AudioSource represents audio data that can be retrieved from somewhere.
    Supported sources of audio are currently:
    - 'file' (formats supported by librosa, possibly multi-channel)
    - 'command' [unix pipe] (must be WAVE, possibly multi-channel)
    """
    type: str
    channel_ids: List[int]
    source: str

    def load_audio(
            self,
            offset_seconds: float = 0.0,
            duration_seconds: Optional[float] = None,
            root_dir: Optional[Pathlike] = None,
    ) -> np.ndarray:
        """
        Load the AudioSource (both files and commands) with librosa,
        accounting for many audio formats and multi-channel inputs.
        Returns numpy array with shapes: (n_samples) for single-channel,
        (n_channels, n_samples) for multi-channel.
        """
        assert self.type in ('file', 'command')

        if self.type == 'command':
            if offset_seconds != 0.0 or duration_seconds is not None:
                # TODO(pzelasko): How should we support chunking for commands?
                #                 We risk being very inefficient when reading many chunks from the same file
                #                 without some caching scheme, because we'll be re-running commands.
                raise ValueError("Reading audio chunks from command AudioSource type is currently not supported.")
            # TODO: consider adding support for "root_dir" in "command" audio source type
            if root_dir is not None:
                warnings.warn('"root_dir" argument is currently not supported in "command" AudioSource type')
            source = BytesIO(run(self.source, shell=True, stdout=PIPE).stdout)
        else:
            source = self.source if root_dir is None else Path(root_dir) / self.source

        samples, sampling_rate = librosa.load(
            source,
            sr=None,  # 'None' uses the native sampling rate
            mono=False,  # Retain multi-channel if it's there
            offset=offset_seconds,
            duration=duration_seconds
        )

        # explicit sanity check for duration as librosa does not complain here
        if duration_seconds is not None:
            num_samples = samples.shape[0] if len(samples.shape) == 1 else samples.shape[1]
            available_duration = num_samples / sampling_rate
            if available_duration < duration_seconds - 1e-5:
                raise ValueError(
                    f'Requested more audio ({duration_seconds:.2f}s) than available ({available_duration:.2f}s)'
                )

        return samples

    @staticmethod
    def from_dict(data) -> 'AudioSource':
        return AudioSource(**data)


@dataclass
class Recording:
    """
    Recording represents an AudioSource along with some metadata.
    """
    id: str
    sources: List[AudioSource]
    sampling_rate: int
    num_samples: int
    duration_seconds: Seconds

    @property
    def num_channels(self):
        return sum(len(source.channel_ids) for source in self.sources)

    @property
    def channel_ids(self):
        return sorted(cid for source in self.sources for cid in source.channel_ids)

    def load_audio(
            self,
            channels: Optional[Channels] = None,
            offset_seconds: float = 0.0,
            duration_seconds: Optional[float] = None,
            root_dir: Optional[Pathlike] = None,
    ) -> np.ndarray:
        if channels is None:
            channels = SetContainingAnything()
        elif isinstance(channels, int):
            channels = frozenset([channels])
        else:
            channels = frozenset(channels)

        samples_per_source = []
        for source in self.sources:
            # Case: source not requested
            if not channels.intersection(source.channel_ids):
                continue
            samples = source.load_audio(
                offset_seconds=offset_seconds,
                duration_seconds=duration_seconds,
                root_dir=root_dir
            )

            # Case: two-channel audio file but only one channel requested
            #       it might not be optimal to load all channels, but IDK if there's anything we can do about it
            channels_to_remove = [
                idx for idx, cid in enumerate(source.channel_ids)
                if cid not in channels
            ]
            if channels_to_remove:
                samples = np.delete(samples, channels_to_remove, axis=0)
            samples_per_source.append(samples)

        # shape: (n_channels, n_samples)
        return np.vstack(samples_per_source)

    @staticmethod
    def from_dict(data: dict) -> 'Recording':
        raw_sources = data.pop('sources')
        return Recording(sources=[AudioSource.from_dict(s) for s in raw_sources], **data)


@dataclass
class RecordingSet:
    """
    RecordingSet represents a dataset of recordings. It does not contain any annotation -
    just the information needed to retrieve a recording (possibly multi-channel, from files
    or from shell commands and pipes) and some metadata for each of them.

    It also supports (de)serialization to/from YAML and takes care of mapping between
    rich Python classes and YAML primitives during conversion.
    """
    recordings: Dict[str, Recording]

    @staticmethod
    def from_recordings(recordings: Iterable[Recording]) -> 'RecordingSet':
        return RecordingSet(recordings={r.id: r for r in recordings})

    @staticmethod
    def from_yaml(path: Pathlike) -> 'RecordingSet':
        raw_recordings = load_yaml(path)
        return RecordingSet.from_recordings(Recording.from_dict(raw_rec) for raw_rec in raw_recordings)

    def to_yaml(self, path: Pathlike):
        data = [asdict(r) for r in self]
        save_to_yaml(data, path)

    def filter(self, predicate: Callable[[Recording], bool]) -> 'RecordingSet':
        """
        Return a new RecordingSet with the Recordings that satisfy the `predicate`.

        :param predicate: a function that takes a recording as an argument and returns bool.
        :return: a filtered RecordingSet.
        """
        return RecordingSet.from_recordings(rec for rec in self if predicate(rec))

    def load_audio(
            self,
            recording_id: str,
            channels: Optional[Channels] = None,
            offset_seconds: float = 0.0,
            duration_seconds: Optional[float] = None,
            root_dir: Optional[Pathlike] = None,
    ) -> np.ndarray:
        return self.recordings[recording_id].load_audio(
            channels=channels,
            offset_seconds=offset_seconds,
            duration_seconds=duration_seconds,
            root_dir=root_dir
        )

    def num_channels(self, recording_id: str) -> int:
        return self.recordings[recording_id].num_channels

    def sampling_rate(self, recording_id: str) -> int:
        return self.recordings[recording_id].sampling_rate

    def num_samples(self, recording_id: str) -> int:
        return self.recordings[recording_id].num_samples

    def duration_seconds(self, recording_id: str) -> float:
        return self.recordings[recording_id].duration_seconds

    def __getitem__(self, item: str) -> Recording:
        return self.recordings[item]

    def __iter__(self) -> Iterable[Recording]:
        return iter(self.recordings.values())

    def __len__(self) -> int:
        return len(self.recordings)

    def __add__(self, other: 'RecordingSet') -> 'RecordingSet':
        return RecordingSet(recordings={**self.recordings, **other.recordings})


class AudioMixer:
    """
    Utility class to mix multiple raw audio into a single one.
    It pads the signals with zero samples for differing lengths and offsets.
    """

    def __init__(self, base_audio: np.ndarray):
        """
        :param base_audio: The raw audio used to initialize the AudioMixer are a point of reference
            in terms of offset for all audios mixed into them.
        """
        # The mixing output will be available in self.mixed_audio
        self.mixed_audio = base_audio
        self.reference_energy = audio_energy(base_audio)

    def add_to_mix(
            self,
            audio: np.ndarray,
            snr: Optional[Decibels] = None,
            offset: Seconds = 0.0,
            sampling_rate: int = 16000,
    ):
        """
        Add audio (only support mono-channel) of a new track into the mix.
        :param audio: An array of audio samples to be mixed in.
        :param snr: Signal-to-noise ratio, assuming `audio` represents noise (positive SNR - lower `audio` energy,
        negative SNR - higher `audio` energy)
        :param offset: How many seconds to shift `audio` in time. For mixing, the signal will be padded before
        the start with low energy values.
        :param sampling_rate: Sampling rate of the audio.
        :return:
        """
        assert audio.shape[0] == 1  # TODO: support multi-channels
        assert offset >= 0.0, "Negative offset in mixing is not supported."

        num_samples_offset = round(offset * sampling_rate)
        current_num_samples = self.mixed_audio.shape[1]

        existing_audio = self.mixed_audio
        audio_to_add = audio

        # When there is an offset, we need to pad before the start of the audio we're adding.
        if offset > 0:
            audio_to_add = np.hstack([
                np.zeros((1, num_samples_offset)),
                audio_to_add
            ])

        incoming_num_samples = audio_to_add.shape[1]
        mix_num_samples = max(current_num_samples, incoming_num_samples)

        # When the existing samples are less than what we anticipate after the mix,
        # we need to pad after the end of the existing audio mixed so far.
        if current_num_samples < mix_num_samples:
            existing_audio = np.hstack([
                self.mixed_audio,
                np.zeros((1, mix_num_samples - current_num_samples))
            ])

        # When the audio we're mixing in are shorter that the anticipated mix length,
        # we need to pad after their end.
        # Note: we're doing that non-efficiently, as it we potentially re-allocate numpy arrays twice,
        # during this padding and the  offset padding before. If that's a bottleneck, we'll optimize.
        if incoming_num_samples < mix_num_samples:
            audio_to_add = np.hstack([
                audio_to_add,
                np.zeros((1, mix_num_samples - incoming_num_samples))
            ])

        # When SNR is requested, find what gain is needed to satisfy the SNR
        gain = 1.0
        if snr is not None:
            added_audio_energy = audio_energy(audio)
            target_energy = self.reference_energy * (10.0 ** (-snr / 10))
            gain = target_energy / added_audio_energy

        self.mixed_audio = existing_audio + gain * audio_to_add


def audio_energy(audio: np.ndarray) -> float:
    return float(np.average(audio ** 2))<|MERGE_RESOLUTION|>--- conflicted
+++ resolved
@@ -14,11 +14,7 @@
         import librosa
 import numpy as np
 
-<<<<<<< HEAD
-from lhotse.utils import Pathlike, Decibels, SetContainingAnything, Seconds, load_yaml, save_to_yaml
-=======
-from lhotse.utils import Pathlike, Seconds, SetContainingAnything, load_yaml, save_to_yaml
->>>>>>> 7b9cf3e8
+from lhotse.utils import Decibels, Pathlike, Seconds, SetContainingAnything, load_yaml, save_to_yaml
 
 Channels = Union[int, List[int]]
 
